--- conflicted
+++ resolved
@@ -430,11 +430,7 @@
 		fi
 	    ) > "${vmdk_image_log}" 2>&1
 	fi
-<<<<<<< HEAD
-	    
-=======
-
->>>>>>> 7985bff7
+
 	pprint 2 "Compressing full disk image"
 	log_file "${full_image_log}"
 
