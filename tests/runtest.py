#!/usr/bin/env python3.6

# Author: Eric Turgeon
# License: BSD

from subprocess import call
from sys import argv
from os import path, getcwd, makedirs, listdir
import getopt
import sys
import re
import random
import string

apifolder = getcwd()
sys.path.append(apifolder)
workdir = getcwd()
results_xml = f'{workdir}/results/'
localHome = path.expanduser('~')
dotsshPath = localHome + '/.ssh'
keyPath = localHome + '/.ssh/test_id_rsa'

ixautomationdotconfurl = "https://raw.githubusercontent.com/iXsystems/"
ixautomationdotconfurl += "ixautomation/master/src/etc/ixautomation.conf.dist"
config_file_msg = "Please add config.py to freenas/tests which can be empty " \
    f"or contain settings from {ixautomationdotconfurl}"

try:
    import config
except ImportError:
    raise ImportError(config_file_msg)

error_msg = """Usage for %s:
Mandatory option
    --ip <###.###.###.###>     - IP of the FreeNAS
    --password <root password> - Password of the FreeNAS root user
    --interface <interface>    - The interface that FreeNAS is run one

Optional option
    --test <test name>         - Test name (Network, ALL)
    --vm-name <VM_NAME>        - Name the the Bhyve VM
    """ % argv[0]

# if have no argument stop
if len(argv) == 1:
    print(error_msg)
    exit()

option_list = ["ip=", "password=", "interface=", 'test=', "vm-name="]

# look if all the argument are there.
try:
    myopts, args = getopt.getopt(argv[1:], 'aipItk:', option_list)
except getopt.GetoptError as e:
    print(str(e))
    print(error_msg)
    exit()

testName = None
testexpr = None

for output, arg in myopts:
    if output in ('-i', '--ip'):
        ip = arg
    elif output in ('-p', '--password'):
        passwd = arg
    elif output in ('-I', '--interface'):
        interface = arg
    elif output in ('-t', '--test'):
        testName = arg
    elif output == '-k':
        testexpr = arg
    elif output in ('--vm-name'):
        vm_name = f"'{arg}'"

if ('ip' not in locals() and
        'passwd' not in locals() and
        'interface' not in locals()):
    print("Mandatory option missing!\n")
    print(error_msg)
    exit()

if 'vm_name' not in locals():
    vm_name = None


# if interface == "vtnet0":
#     disk = 'disk0 = "vtbd0"\ndisk1 = "vtbd1"\ndisk2 = "vtbd2"'
# if api == "1.0":
#     disk = 'disk0 = "da0"\ndisk1 = "da1"\ndisk2 = "da2"'
# else:
disk = 'disk0 = "ada0"\ndisk1 = "ada1"\ndisk2 = "ada2"'

# create random hostname and random fake domain
digit = ''.join(random.choices(string.digits, k=2))
hostname = f'test{digit}'
domain = f'test{digit}.nb.ixsystems.com'

cfg_content = f"""#!/usr/bin/env python3.6

user = "root"
password = "{passwd}"
ip = "{ip}"
vm_name = {vm_name}
hostname = "{hostname}"
domain = "{domain}"
api_url = 'http://{ip}/api/v2.0'
interface = "{interface}"
ntpServer = "10.20.20.122"
localHome = "{localHome}"
{disk}
keyPath = "{keyPath}"
pool_name = "tank"
"""

cfg_file = open("auto_config.py", 'w')
cfg_file.writelines(cfg_content)
cfg_file.close()

from functions import setup_ssh_agent, create_key, add_ssh_key, get_file
from functions import SSH_TEST
# Setup ssh agent befor starting test.
setup_ssh_agent()
if path.isdir(dotsshPath) is False:
    makedirs(dotsshPath)
if path.exists(keyPath) is False:
    create_key(keyPath)
add_ssh_key(keyPath)

f = open(keyPath + '.pub', 'r')
Key = f.readlines()[0].rstrip()

cfg_file = open("auto_config.py", 'a')
cfg_file.writelines('sshKey = "%s"\n' % Key)
cfg_file.close()


def get_tests():
    rv = []
    ev = []
<<<<<<< HEAD
    skip_tests = ['volume']
    apidir = 'api2/'
    rv = ['interfaces', 'network', 'ssh', 'pool']
    ev = ['update', 'delete_interfaces']
=======
    skip_tests = []

    if api == '1.0':
        skip_tests = ['bootenv', 'alerts', 'smarttest']
        apidir = 'api1/'
        rv = ['network', 'ssh', 'storage']
    elif api == '2.0':
        skip_tests = ['volume']
        apidir = 'api2/'
        rv = ['interfaces', 'network', 'ssh', 'pool', 'user']
        ev = ['update', 'delete_interfaces']
>>>>>>> 8523c8de
    for filename in listdir(apidir):
        if filename.endswith('.py') and not filename.startswith('__init__'):
            filename = re.sub('.py$', '', filename)
            if filename not in skip_tests and filename not in rv and \
                    filename not in ev:
                rv.append(filename)
    return rv + ev


for i in get_tests():
    if testName is not None and testName != i:
        continue
    call(["py.test-3.6", "-v", "--junitxml",
          f"{results_xml}{i}_tests_result.xml"] + (
              ["-k", testexpr] if testexpr else []
    ) + [f"api2/{i}.py"])

# get useful logs
artifacts = f"{workdir}/artifacts/"
logs_list = [
    "/var/log/middlewared.log",
    "/var/log/messages",
    "/var/log/debug.log",
    "/var/log/console.log"
]
if not path.exists(artifacts):
    makedirs(artifacts)

for log in logs_list:
    get_file(log, artifacts, 'root', 'testing', ip)

# get dmesg and put it in artifacs
results = SSH_TEST('dmesg -a', 'root', 'testing', ip)
dmsg = open(f'{artifacts}/dmesg', 'w')
dmsg.writelines(results['output'])
dmsg.close()

# get core.get_jobs and put it in artifacs
results = SSH_TEST('midclt call core.get_jobs | jq .', 'root', 'testing', ip)
dmsg = open(f'{artifacts}/core_get_job', 'w')
dmsg.writelines(results['output'])
dmsg.close()<|MERGE_RESOLUTION|>--- conflicted
+++ resolved
@@ -138,24 +138,10 @@
 def get_tests():
     rv = []
     ev = []
-<<<<<<< HEAD
     skip_tests = ['volume']
     apidir = 'api2/'
-    rv = ['interfaces', 'network', 'ssh', 'pool']
+    rv = ['interfaces', 'network', 'ssh', 'pool', 'user']
     ev = ['update', 'delete_interfaces']
-=======
-    skip_tests = []
-
-    if api == '1.0':
-        skip_tests = ['bootenv', 'alerts', 'smarttest']
-        apidir = 'api1/'
-        rv = ['network', 'ssh', 'storage']
-    elif api == '2.0':
-        skip_tests = ['volume']
-        apidir = 'api2/'
-        rv = ['interfaces', 'network', 'ssh', 'pool', 'user']
-        ev = ['update', 'delete_interfaces']
->>>>>>> 8523c8de
     for filename in listdir(apidir):
         if filename.endswith('.py') and not filename.startswith('__init__'):
             filename = re.sub('.py$', '', filename)
