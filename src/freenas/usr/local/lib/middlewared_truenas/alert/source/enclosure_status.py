# Copyright (c) 2015 iXsystems, Inc.
# All rights reserved.
# This file is a part of TrueNAS
# and may not be copied and/or distributed
# without the express permission of iXsystems.

import logging

from middlewared.alert.base import AlertClass, AlertCategory, AlertLevel, Alert, AlertSource

logger = logging.getLogger(__name__)


class EnclosureUnhealthyAlertClass(AlertClass):
    category = AlertCategory.HARDWARE
    level = AlertLevel.CRITICAL
    title = "Enclosure Status Is Not Healthy"
    text = "Enclosure %d (%s): %s is %s."


class EnclosureHealthyAlertClass(AlertClass):
    category = AlertCategory.HARDWARE
    level = AlertLevel.INFO
    title = "Enclosure Status Is Healthy"
    text = "Enclosure %d (%s): is healthy."


class EnclosureStatusAlertSource(AlertSource):
    run_on_backup_node = False

    async def check(self):
        alerts = []

        for num, enc in enumerate(await self.middleware.call('enclosure.query')):
            healthy = True
            for ele in sum([e['elements'] for e in enc['elements']], []):
<<<<<<< HEAD
                if ele['status'] == 'Unrecoverable':
                    status = 'UNRECOVERABLE'
                elif ele['status'] == 'Critical':
                    if ele['name'] == 'Enclosure' and not (
                        await self.middleware.call("datastore.query", "system.failover")
                    ):
                        continue
                    status = 'CRITICAL'
                elif ele['status'] == 'Unrecoverable':
                    status = 'UNRECOVERABLE'
                elif ele['status'] == 'Noncritical':
                    status = 'UNRECOVERABLE'
=======
                if ele['status'] in ['Critical', 'Noncritical', 'Unrecoverable']:
                    pass
                elif ele['status'] == 'Not Installed' and ele['name'] in ['Power Supply']:
                    pass
>>>>>>> e8820968
                else:
                    continue

                # Enclosure element is CRITICAL in single head, ignore this for now
                # See #11918
                if ele['name'] == 'Enclosure':
                    continue

                # The 1.8V sensor is bugged on the echostream enclosure.  The
                # management chip loses it's mind and claims undervoltage, but
                # scoping this confirms the voltage is fine.
                # Ignore alerts from this element.
                # #10077
                if enc['name'] == 'ECStream 3U16+4R-4X6G.3 d10c':
                    if ele['descriptor'] == '1.8V Sensor':
                        continue

                healthy = False
                alerts.append(Alert(
                    EnclosureUnhealthyAlertClass,
                    args=[num, enc['name'], ele['name'], ele['status']],
                ))
                # Log the element, see #10187
                logger.warning(
                    'Element %s: %s, status: %s (%s), descriptor: %s',
                    hex(ele['slot']),
                    ele['name'],
                    ele['status'],
                    ele['value_raw'],
                    ele['descriptor'],
                )

            if healthy:
                alerts.append(Alert(
                    EnclosureHealthyAlertClass,
                    args=[num, enc['name']],
                ))

        return alerts<|MERGE_RESOLUTION|>--- conflicted
+++ resolved
@@ -34,25 +34,10 @@
         for num, enc in enumerate(await self.middleware.call('enclosure.query')):
             healthy = True
             for ele in sum([e['elements'] for e in enc['elements']], []):
-<<<<<<< HEAD
-                if ele['status'] == 'Unrecoverable':
-                    status = 'UNRECOVERABLE'
-                elif ele['status'] == 'Critical':
-                    if ele['name'] == 'Enclosure' and not (
-                        await self.middleware.call("datastore.query", "system.failover")
-                    ):
-                        continue
-                    status = 'CRITICAL'
-                elif ele['status'] == 'Unrecoverable':
-                    status = 'UNRECOVERABLE'
-                elif ele['status'] == 'Noncritical':
-                    status = 'UNRECOVERABLE'
-=======
                 if ele['status'] in ['Critical', 'Noncritical', 'Unrecoverable']:
                     pass
                 elif ele['status'] == 'Not Installed' and ele['name'] in ['Power Supply']:
                     pass
->>>>>>> e8820968
                 else:
                     continue
 
